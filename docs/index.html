<!DOCTYPE html>
<html class="writer-html5" lang="en" >
<head>
    <meta charset="utf-8" />
    <meta http-equiv="X-UA-Compatible" content="IE=edge" />
    <meta name="viewport" content="width=device-width, initial-scale=1.0" /><meta name="description" content="Documentation for Wasserstein" /><meta name="author" content="Patrick T. Komiske III" /><link rel="canonical" href="https://thaler-lab.github.io/Wasserstein/" />
      <link rel="shortcut icon" href="img/favicon.ico" />
    <title>Wasserstein</title>
    <link rel="stylesheet" href="css/theme.css" />
    <link rel="stylesheet" href="css/theme_extra.css" />
        <link href="css/eftheme.css" rel="stylesheet" />
        <link href="css/pygmentize_friendly.css" rel="stylesheet" />

      <script>
        // Current page data
        var mkdocs_page_name = "Home";
        var mkdocs_page_input_path = "index.md";
        var mkdocs_page_url = "/Wasserstein/";
      </script>

    <script src="js/jquery-3.6.0.min.js" defer></script>
    <!--[if lt IE 9]>
      <script src="js/html5shiv.min.js"></script>
    <![endif]-->
      <script>
        (function(i,s,o,g,r,a,m){i['GoogleAnalyticsObject']=r;i[r]=i[r]||function(){
        (i[r].q=i[r].q||[]).push(arguments)},i[r].l=1*new Date();a=s.createElement(o),
        m=s.getElementsByTagName(o)[0];a.async=1;a.src=g;m.parentNode.insertBefore(a,m)
        })(window,document,'script','https://www.google-analytics.com/analytics.js','ga');

        ga('create', 'UA-122962541-3', 'Wasserstein');
        ga('send', 'pageview');
      </script>

</head>

<body class="wy-body-for-nav" role="document">

  <div class="wy-grid-for-nav">
    <nav data-toggle="wy-nav-shift" class="wy-nav-side stickynav">
    <div class="wy-side-scroll">
      <div class="wy-side-nav-search">
  <a href=".">
    <div class="eflogo">
      <img src="./img/eflogowhite.png"  class="eflogo-img"> Wasserstein
    </div>
  </a><div role="search">
  <form id ="rtd-search-form" class="wy-form" action="./search.html" method="get">
      <input type="text" name="q" placeholder="Search docs" title="Type search term here" />
  </form>
</div>
      </div>

      <div class="wy-menu wy-menu-vertical" data-spy="affix" role="navigation" aria-label="Navigation menu">
              <ul class="current">
                <li class="toctree-l1 current"><a class="reference internal current" href=".">Home</a>
    <ul class="current">
    <li class="toctree-l2"><a class="reference internal" href="#features">Features</a>
    </li>
    <li class="toctree-l2"><a class="reference internal" href="#references">References</a>
    </li>
    <li class="toctree-l2"><a class="reference internal" href="#copyright">Copyright</a>
    </li>
    </ul>
                </li>
              </ul>
              <p class="caption"><span class="caption-text">Getting Started</span></p>
              <ul>
                  <li class="toctree-l1"><a class="reference internal" href="installation/">Installation</a>
                  </li>
                  <li class="toctree-l1"><a class="reference internal" href="demos/">Python Demos</a>
                  </li>
                  <li class="toctree-l1"><a class="reference internal" href="examples/">C++ Examples</a>
                  </li>
                  <li class="toctree-l1"><a class="reference internal" href="faqs/">FAQs</a>
                  </li>
                  <li class="toctree-l1"><a class="reference internal" href="releases/">Release Notes</a>
                  </li>
              </ul>
              <p class="caption"><span class="caption-text">Documentation</span></p>
              <ul>
                  <li class="toctree-l1"><a class="reference internal" href="docs/emd/">EMD</a>
                  </li>
                  <li class="toctree-l1"><a class="reference internal" href="docs/emds/">PairwiseEMD</a>
                  </li>
                  <li class="toctree-l1"><a class="reference internal" href="docs/externalemdhandler/">External EMD Handlers</a>
                  </li>
                  <li class="toctree-l1"><a class="reference internal" href="docs/event/">Events</a>
                  </li>
                  <li class="toctree-l1"><a class="reference internal" href="docs/pairwisedistance/">Pairwise Distance</a>
                  </li>
                  <li class="toctree-l1"><a class="reference internal" href="docs/utils/">Utils</a>
                  </li>
              </ul>
      </div>
    </div>
    </nav>

    <section data-toggle="wy-nav-shift" class="wy-nav-content-wrap">
      <nav class="wy-nav-top" role="navigation" aria-label="Mobile navigation menu">
          <i data-toggle="wy-nav-top" class="fa fa-bars"></i>
          <a href=".">Wasserstein</a>

      </nav>
      <div class="wy-nav-content">
        <div class="rst-content"><div role="navigation" aria-label="breadcrumbs navigation">
  <ul class="wy-breadcrumbs">
    <li><a href="." class="icon icon-home" alt="Docs"></a> &raquo;</li><li>Home</li>
    <li class="wy-breadcrumbs-aside">
    </li>
  </ul>
  <hr/>
</div>

          <div role="main" class="document" itemscope="itemscope" itemtype="http://schema.org/Article">
            <div class="section" itemprop="articleBody">

                <h1 id="welcome-to-wasserstein">Welcome to Wasserstein</h1>
<p><img src="https://github.com/thaler-lab/EnergyFlow/raw/images/JetCustom_29522924_24981665_EMD.jpg" width="60%"/></p>
<h2 id="features">Features</h2>
<p>The Wasserstein package computes Wasserstein distances and related quantities efficiently. It contains an efficient implementation of the network simplex algorithm originally from the <a href="https://lemon.cs.elte.hu/trac/lemon">LEMON graph library</a>, modified by <a href="https://github.com/nbonneel/network_simplex">Nicolas Boneel</a>, modified by the authors of the <a href="https://pythonot.github.io/">Python Optimal Transport (POT)</a> library, and further modified in this package by Patrick Komiske. The main code is written in C++ with a NumPy-based Python wrapper provided via <a href="http://swig.org/">SWIG</a>.</p>
<p>To get started, check out the <a href="demos">Python Binder Demo</a> or the <a href="examples">C++ Examples</a>.</p>
<p>The following classes contain the main functionalities of Wasserstein:</p>
<ul>
<li><a href="docs/emd">EMD</a>: Computes the Wasserstein distance between two distributions, including a possible penalty term. Can use either the builtin Euclidean ground distance (with the possibility of raising these to a power <code>beta</code>) or a custom ground distance between distributions.
<br><br></li>
<li><a href="docs/emds">PairwiseEMD</a>: Computes pairs of Wasserstein distances between collections of distributions. Multi-threading support is provided via OMP.
<br><br></li>
<li><a href="docs/correlationdimension">CorrelationDimension</a>: The correlation dimension is a type of fractal dimension that estimates dimensionality of the underlying data manifold on which the distributions live. It has been applied to <a href="https://doi.org/10.1103/PhysRevD.101.034009">CMS Open Data</a>.</li>
</ul>
<p>The current version is <code>1.1.0</code>. Changes are summarized in the <a href="releases">Release Notes</a>. Using the most up-to-date version is recommended. As of version <code>0.2.0</code>, tests have been written covering the majority of the code. The source code can be found on <a href="https://github.com/thaler-lab/Wasserstein">GitHub</a>.</p>
<h2 id="references">References</h2>
<p>[1] N. Bonneel, M. van de Panne, S. Paris, W. Heidrich, <em>Displacement interpolation using Lagrangian mass transport</em>, <a href="https://doi.org/10.1145/2070781.2024192">ACM Trans. Graph. <strong>30</strong></a> (2011).</p>
<p>[2] P. T. Komiske, E. M. Metodiev, and J. Thaler, <em>The Metric Space of Collider Events</em>, <a href="https://doi.org/10.1103/PhysRevLett.123.041801">Phys. Rev. Lett. <strong>123</strong> (2019) 041801</a> [<a href="https://arxiv.org/abs/1902.02346">1902.02346</a>].</p>
<p>[3] P. T. Komiske, E. M. Metodiev, and J. Thaler, <em>The Hidden Geometry of Particle Collisions</em>, <a href="https://doi.org/10.1007/JHEP07(2020)006">JHEP <strong>07</strong> (2020) 006</a> [<a href="https://arxiv.org/abs/2004.04159">2004.04159</a>].</p>
<h2 id="copyright">Copyright</h2>
<<<<<<< HEAD
<p>Wasserstein is licensed under the <a href="https://www.gnu.org/licenses/gpl-3.0.html">GNU Puplic License v3</a>. See the <a href="https://github.com/thaler-lab/Wasserstein/blob/master/LICENSE">LICENSE</a> for detailed copyright information.</p>
              
=======
<p>Wasserstein is licensed under the <a href="https://www.gnu.org/licenses/gpl-3.0.html">GNU Puplic License v3</a>. See the <a href="https://github.com/pkomiske/Wasserstein/blob/master/LICENSE">LICENSE</a> for detailed copyright information.</p>

>>>>>>> f882b175
            </div>
          </div><footer>
    <div class="rst-footer-buttons" role="navigation" aria-label="Footer Navigation">
        <a href="installation/" class="btn btn-neutral float-right" title="Installation">Next <span class="icon icon-circle-arrow-right"></span></a>
    </div>

  <hr/>

  <div role="contentinfo">
    <!-- Copyright etc -->
      <p>Copyright (C) 2019-2021 Patrick T. Komiske III</p>
  </div>

  Built with <a href="https://www.mkdocs.org/">MkDocs</a> using a <a href="https://github.com/readthedocs/sphinx_rtd_theme">theme</a> provided by <a href="https://readthedocs.org">Read the Docs</a>.
</footer>

        </div>
      </div>

    </section>

  </div>

  <div class="rst-versions" role="note" aria-label="Versions">
  <span class="rst-current-version" data-toggle="rst-current-version">

        <span>
          <a href="https://github.com/thaler-lab/Wasserstein/" class="fa fa-github" style="color: #fcfcfc"> GitHub</a>
        </span>



      <span><a href="installation/" style="color: #fcfcfc">Next &raquo;</a></span>

  </span>
</div>
    <script>var base_url = '.';</script>
    <script src="js/theme_extra.js" defer></script>
    <script src="js/theme.js" defer></script>
      <script src="js/extra.js" defer></script>
      <script src="https://polyfill.io/v3/polyfill.min.js?features=es6" defer></script>
      <script src="https://cdn.jsdelivr.net/npm/mathjax@3/es5/tex-chtml.js" defer></script>
      <script src="search/main.js" defer></script>
    <script defer>
        window.onload = function () {
            SphinxRtdTheme.Navigation.enable(true);
        };
    </script>

</body>
</html>

<!--
MkDocs version : 1.3.0
Build Date UTC : 2022-07-08 04:22:05.226079+00:00
--><|MERGE_RESOLUTION|>--- conflicted
+++ resolved
@@ -134,13 +134,7 @@
 <p>[2] P. T. Komiske, E. M. Metodiev, and J. Thaler, <em>The Metric Space of Collider Events</em>, <a href="https://doi.org/10.1103/PhysRevLett.123.041801">Phys. Rev. Lett. <strong>123</strong> (2019) 041801</a> [<a href="https://arxiv.org/abs/1902.02346">1902.02346</a>].</p>
 <p>[3] P. T. Komiske, E. M. Metodiev, and J. Thaler, <em>The Hidden Geometry of Particle Collisions</em>, <a href="https://doi.org/10.1007/JHEP07(2020)006">JHEP <strong>07</strong> (2020) 006</a> [<a href="https://arxiv.org/abs/2004.04159">2004.04159</a>].</p>
 <h2 id="copyright">Copyright</h2>
-<<<<<<< HEAD
 <p>Wasserstein is licensed under the <a href="https://www.gnu.org/licenses/gpl-3.0.html">GNU Puplic License v3</a>. See the <a href="https://github.com/thaler-lab/Wasserstein/blob/master/LICENSE">LICENSE</a> for detailed copyright information.</p>
-              
-=======
-<p>Wasserstein is licensed under the <a href="https://www.gnu.org/licenses/gpl-3.0.html">GNU Puplic License v3</a>. See the <a href="https://github.com/pkomiske/Wasserstein/blob/master/LICENSE">LICENSE</a> for detailed copyright information.</p>
-
->>>>>>> f882b175
             </div>
           </div><footer>
     <div class="rst-footer-buttons" role="navigation" aria-label="Footer Navigation">
